/**
 * Module dependencies.
 */
const express = require('express');
const compression = require('compression');
const session = require('express-session');
const bodyParser = require('body-parser');
const logger = require('morgan');
const chalk = require('chalk');
const errorHandler = require('errorhandler');
const lusca = require('lusca');
const dotenv = require('dotenv');
const MongoStore = require('connect-mongo')(session);
const flash = require('express-flash');
const path = require('path');
const mongoose = require('mongoose');
const passport = require('passport');
const expressValidator = require('express-validator');
const expressStatusMonitor = require('express-status-monitor');
const sass = require('node-sass-middleware');
const multer = require('multer');

const upload = multer({ dest: path.join(__dirname, 'uploads') });

/**
 * Load environment variables from .env file, where API keys and passwords are configured.
 */
dotenv.load({ path: '.env.example' });

/**
 * Controllers (route handlers).
 */
const homeController = require('./controllers/home');
const userController = require('./controllers/user');
const apiController = require('./controllers/api');
const contactController = require('./controllers/contact');

/**
 * API keys and Passport configuration.
 */
const passportConfig = require('./config/passport');

/**
 * Create Express server.
 */
const app = express();

/**
 * Connect to MongoDB.
 */
mongoose.Promise = global.Promise;
mongoose.connect(process.env.MONGODB_URI || process.env.MONGOLAB_URI);
mongoose.connection.on('error', (err) => {
  console.error(err);
  console.log('%s MongoDB connection error. Please make sure MongoDB is running.', chalk.red('✗'));
  process.exit();
});

/**
 * Express configuration.
 */
app.set('host', process.env.OPENSHIFT_NODEJS_IP || '0.0.0.0');
app.set('port', process.env.PORT || process.env.OPENSHIFT_NODEJS_PORT || 8080);
app.set('views', path.join(__dirname, 'views'));
app.set('view engine', 'pug');
app.use(expressStatusMonitor());
app.use(compression());
app.use(sass({
  src: path.join(__dirname, 'public'),
  dest: path.join(__dirname, 'public')
}));
app.use(logger('dev'));
app.use(bodyParser.json());
app.use(bodyParser.urlencoded({ extended: true }));
app.use(expressValidator());
app.use(session({
  resave: true,
  saveUninitialized: true,
  secret: process.env.SESSION_SECRET,
  store: new MongoStore({
    url: process.env.MONGODB_URI || process.env.MONGOLAB_URI,
    autoReconnect: true,
    clear_interval: 3600
  })
}));
app.use(passport.initialize());
app.use(passport.session());
app.use(flash());
app.use((req, res, next) => {
  if (req.path === '/api/upload') {
    next();
  } else {
    lusca.csrf()(req, res, next);
  }
});
app.use(lusca.xframe('SAMEORIGIN'));
app.use(lusca.xssProtection(true));
app.use((req, res, next) => {
  res.locals.user = req.user;
  next();
});
app.use((req, res, next) => {
  // After successful login, redirect back to the intended page
  if (!req.user &&
      req.path !== '/login' &&
      req.path !== '/signup' &&
      !req.path.match(/^\/auth/) &&
      !req.path.match(/\./)) {
    req.session.returnTo = req.path;
  } else if (req.user &&
      req.path == '/account') {
    req.session.returnTo = req.path;
  }
  next();
});
app.use(express.static(path.join(__dirname, 'public'), { maxAge: 31557600000 }));

/**
 * Primary app routes.
 */
app.get('/', homeController.index);
app.get('/login', userController.getLogin);
app.post('/login', userController.postLogin);
app.get('/logout', userController.logout);
app.get('/forgot', userController.getForgot);
app.post('/forgot', userController.postForgot);
app.get('/reset/:token', userController.getReset);
app.post('/reset/:token', userController.postReset);
app.get('/signup', userController.getSignup);
app.post('/signup', userController.postSignup);
app.get('/contact', contactController.getContact);
app.post('/contact', contactController.postContact);
app.get('/account', passportConfig.isAuthenticated, userController.getAccount);
app.post('/account/profile', passportConfig.isAuthenticated, userController.postUpdateProfile);
app.post('/account/password', passportConfig.isAuthenticated, userController.postUpdatePassword);
app.post('/account/delete', passportConfig.isAuthenticated, userController.postDeleteAccount);
app.get('/account/unlink/:provider', passportConfig.isAuthenticated, userController.getOauthUnlink);

/**
 * API examples routes.
 */
app.get('/api', apiController.getApi);
app.get('/api/lastfm', apiController.getLastfm);
app.get('/api/nyt', apiController.getNewYorkTimes);
app.get('/api/aviary', apiController.getAviary);
app.get('/api/steam', passportConfig.isAuthenticated, passportConfig.isAuthorized, apiController.getSteam);
app.get('/api/stripe', apiController.getStripe);
app.post('/api/stripe', apiController.postStripe);
app.get('/api/scraping', apiController.getScraping);
app.get('/api/twilio', apiController.getTwilio);
app.post('/api/twilio', apiController.postTwilio);
app.get('/api/clockwork', apiController.getClockwork);
app.post('/api/clockwork', apiController.postClockwork);
app.get('/api/foursquare', passportConfig.isAuthenticated, passportConfig.isAuthorized, apiController.getFoursquare);
app.get('/api/tumblr', passportConfig.isAuthenticated, passportConfig.isAuthorized, apiController.getTumblr);
app.get('/api/facebook', passportConfig.isAuthenticated, passportConfig.isAuthorized, apiController.getFacebook);
app.get('/api/github', passportConfig.isAuthenticated, passportConfig.isAuthorized, apiController.getGithub);
app.get('/api/twitter', passportConfig.isAuthenticated, passportConfig.isAuthorized, apiController.getTwitter);
app.post('/api/twitter', passportConfig.isAuthenticated, passportConfig.isAuthorized, apiController.postTwitter);
app.get('/api/linkedin', passportConfig.isAuthenticated, passportConfig.isAuthorized, apiController.getLinkedin);
app.get('/api/instagram', passportConfig.isAuthenticated, passportConfig.isAuthorized, apiController.getInstagram);
app.get('/api/paypal', apiController.getPayPal);
app.get('/api/paypal/success', apiController.getPayPalSuccess);
app.get('/api/paypal/cancel', apiController.getPayPalCancel);
app.get('/api/lob', apiController.getLob);
app.get('/api/upload', apiController.getFileUpload);
app.post('/api/upload', upload.single('myFile'), apiController.postFileUpload);
app.get('/api/pinterest', passportConfig.isAuthenticated, passportConfig.isAuthorized, apiController.getPinterest);
app.post('/api/pinterest', passportConfig.isAuthenticated, passportConfig.isAuthorized, apiController.postPinterest);
app.get('/api/google-maps', apiController.getGoogleMaps);

/**
 * OAuth authentication routes. (Sign in)
 */
app.get('/auth/instagram', passport.authenticate('instagram'));
app.get('/auth/instagram/callback', passport.authenticate('instagram', { failureRedirect: '/login' }), (req, res) => {
  res.redirect(req.session.returnTo || '/');
});
app.get('/auth/facebook', passport.authenticate('facebook', { scope: ['email', 'public_profile'] }));
app.get('/auth/facebook/callback', passport.authenticate('facebook', { failureRedirect: '/login' }), (req, res) => {
  res.redirect(req.session.returnTo || '/');
});
app.get('/auth/github', passport.authenticate('github'));
app.get('/auth/github/callback', passport.authenticate('github', { failureRedirect: '/login' }), (req, res) => {
  res.redirect(req.session.returnTo || '/');
});
app.get('/auth/google', passport.authenticate('google', { scope: 'profile email' }));
app.get('/auth/google/callback', passport.authenticate('google', { failureRedirect: '/login' }), (req, res) => {
  res.redirect(req.session.returnTo || '/');
});
app.get('/auth/twitter', passport.authenticate('twitter'));
app.get('/auth/twitter/callback', passport.authenticate('twitter', { failureRedirect: '/login' }), (req, res) => {
  res.redirect(req.session.returnTo || '/');
});
app.get('/auth/linkedin', passport.authenticate('linkedin', { state: 'SOME STATE' }));
app.get('/auth/linkedin/callback', passport.authenticate('linkedin', { failureRedirect: '/login' }), (req, res) => {
  res.redirect(req.session.returnTo || '/');
});

/**
 * OAuth authorization routes. (API examples)
 */
app.get('/auth/foursquare', passport.authorize('foursquare'));
app.get('/auth/foursquare/callback', passport.authorize('foursquare', { failureRedirect: '/api' }), (req, res) => {
  res.redirect('/api/foursquare');
});
app.get('/auth/tumblr', passport.authorize('tumblr'));
app.get('/auth/tumblr/callback', passport.authorize('tumblr', { failureRedirect: '/api' }), (req, res) => {
  res.redirect('/api/tumblr');
});
app.get('/auth/steam', passport.authorize('openid', { state: 'SOME STATE' }));
app.get('/auth/steam/callback', passport.authorize('openid', { failureRedirect: '/login' }), (req, res) => {
  res.redirect(req.session.returnTo || '/');
});
app.get('/auth/pinterest', passport.authorize('pinterest', { scope: 'read_public write_public' }));
app.get('/auth/pinterest/callback', passport.authorize('pinterest', { failureRedirect: '/login' }), (req, res) => {
  res.redirect('/api/pinterest');
});

/**
 * Error Handler.
 */
app.use(errorHandler());

/**
 * Start Express server.
 */
<<<<<<< HEAD
app.listen(app.get('port'), () => {
  console.log('%s App is running at http://localhost:%d in %s mode', chalk.green('✓'), app.get('port'), app.get('env')); 
  console.log('  Press CTRL-C to stop\n');
=======
app.listen(app.get('port'), app.get('host'), () => {
  console.log('Express server listening on port %d in %s mode', app.get('port'), app.get('env'));
>>>>>>> 30c679d8
});

module.exports = app;<|MERGE_RESOLUTION|>--- conflicted
+++ resolved
@@ -225,15 +225,10 @@
 /**
  * Start Express server.
  */
-<<<<<<< HEAD
 app.listen(app.get('port'), () => {
   console.log('%s App is running at http://localhost:%d in %s mode', chalk.green('✓'), app.get('port'), app.get('env'));  
   console.log('  Press CTRL-C to stop\n');
-=======
-app.listen(app.get('port'), app.get('host'), () => {
-  console.log('Express server listening on port %d in %s mode', app.get('port'), app.get('env'));
->>>>>>> 30c679d8
 });
 
 module.exports = app;