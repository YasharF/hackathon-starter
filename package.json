{
  "name": "hackathon-starter",
  "version": "0.0.0",
  "repository": {
    "type" : "git",
    "url" : "https://github.com/sahat/hackathon-starter.git"
  },
  "scripts": {
    "start": "node app.js",
    "test": "mocha"
  },
  "dependencies": {
    "async": "~0.2.10",
    "bcrypt-nodejs": "~0.0.3",
    "cheerio": "~0.13.1",
    "connect-assets": "~3.0.0-beta1",
    "express": "~3.4.8",
    "express-flash": "~0.0.2",
    "express-validator": "~1.0.1",
    "fbgraph": "~0.2.9",
    "github-api": "~0.7.0",
    "jade": "~1.1.5",
    "lastfm": "~0.9.0",
    "less": "~1.6.3",
    "mongoose": "~3.8.7",
    "node-foursquare": "~0.2.0",
    "nodemailer": "~0.6.0",
    "passport": "~0.2.0",
    "passport-facebook": "~1.0.2",
    "passport-github": "~0.1.5",
    "passport-google-oauth": "~0.1.5",
    "passport-local": "~0.1.6",
    "passport-oauth": "~1.0.0",
    "passport-twitter": "~1.0.2",
    "request": "~2.34.0",
    "tumblr.js": "~0.0.4",
    "twit": "~1.1.12",
    "underscore": "~1.6.0",
    "paypal-rest-sdk": "~0.6.4",
    "connect-mongo": "~0.4.0",
    "twilio": "~1.5.0",
<<<<<<< HEAD
    "validator": "~3.2.1",
    "clockwork": "0.1.0"
=======
    "validator": "~3.3.0",
    "csso": "~1.3.11",
    "uglify-js": "~2.4.12"
  },
  "devDependencies": {
    "chai": "~1.9.0",
    "mocha": "~1.17.1",
    "supertest": "~0.9.0"
>>>>>>> f2aa4b4b
  }
}<|MERGE_RESOLUTION|>--- conflicted
+++ resolved
@@ -39,10 +39,7 @@
     "paypal-rest-sdk": "~0.6.4",
     "connect-mongo": "~0.4.0",
     "twilio": "~1.5.0",
-<<<<<<< HEAD
-    "validator": "~3.2.1",
-    "clockwork": "0.1.0"
-=======
+    "clockwork": ">=0.1.0",
     "validator": "~3.3.0",
     "csso": "~1.3.11",
     "uglify-js": "~2.4.12"
@@ -51,6 +48,5 @@
     "chai": "~1.9.0",
     "mocha": "~1.17.1",
     "supertest": "~0.9.0"
->>>>>>> f2aa4b4b
   }
 }