const _ = require('lodash');
const async = require('async');

/**
 * Split into declaration and initialization for better startup performance.
 */
const validator = require('validator');
const cheerio = require('cheerio');
const graph = require('fbgraph');
const LastFmNode = require('lastfm').LastFmNode;
const tumblr = require('tumblr.js');
const foursquare = require('node-foursquare')({
  secrets: {
    clientId: process.env.FOURSQUARE_ID,
    clientSecret: process.env.FOURSQUARE_SECRET,
    redirectUrl: process.env.FOURSQUARE_REDIRECT_URL
  }
});

const Github = require('github-api');
const Twit = require('twit');
const stripe = require('stripe')(process.env.STRIPE_SKEY);
const twilio = require('twilio')(process.env.TWILIO_SID, process.env.TWILIO_TOKEN);
const Linkedin = require('node-linkedin')(process.env.LINKEDIN_ID, process.env.LINKEDIN_SECRET, process.env.LINKEDIN_CALLBACK_URL);
const BitGo = require('bitgo');
const clockwork = require('clockwork')({ key: process.env.CLOCKWORK_KEY });
const paypal = require('paypal-rest-sdk');
const lob = require('lob')(process.env.LOB_KEY);
const ig = require('instagram-node').instagram();
const Y = require('yui/yql');
const request = require('request');

/**
 * GET /api
 * List of API examples.
 */
exports.getApi = (req, res) => {
  res.render('api/index', {
    title: 'API Examples'
  });
};

/**
 * GET /api/foursquare
 * Foursquare API example.
 */
exports.getFoursquare = (req, res, next) => {
  const token = _.find(req.user.tokens, { kind: 'foursquare' });
  async.parallel({
    trendingVenues: (callback) => {
      foursquare.Venues.getTrending('40.7222756', '-74.0022724', { limit: 50 }, token.accessToken, (err, results) => {
        callback(err, results);
      });
    },
    venueDetail: (callback) => {
      foursquare.Venues.getVenue('49da74aef964a5208b5e1fe3', token.accessToken, (err, results) => {
        callback(err, results);
      });
    },
    userCheckins: (callback) => {
      foursquare.Users.getCheckins('self', null, token.accessToken, (err, results) => {
        callback(err, results);
      });
    }
  },
  (err, results) => {
    if (err) {
      return next(err);
    }
    res.render('api/foursquare', {
      title: 'Foursquare API',
      trendingVenues: results.trendingVenues,
      venueDetail: results.venueDetail,
      userCheckins: results.userCheckins
    });
  });
};

/**
 * GET /api/tumblr
 * Tumblr API example.
 */
exports.getTumblr = (req, res, next) => {
  const token = _.find(req.user.tokens, { kind: 'tumblr' });
  const client = tumblr.createClient({
    consumer_key: process.env.TUMBLR_KEY,
    consumer_secret: process.env.TUMBLR_SECRET,
    token: token.accessToken,
    token_secret: token.tokenSecret
  });
  client.posts('mmosdotcom.tumblr.com', { type: 'photo' }, (err, data) => {
    if (err) {
      return next(err);
    }
    res.render('api/tumblr', {
      title: 'Tumblr API',
      blog: data.blog,
      photoset: data.posts[0].photos
    });
  });
};

/**
 * GET /api/facebook
 * Facebook API example.
 */
exports.getFacebook = (req, res, next) => {
  const token = _.find(req.user.tokens, { kind: 'facebook' });
  graph.setAccessToken(token.accessToken);
  async.parallel({
    getMe: (done) => {
      graph.get(`${req.user.facebook}?fields=id,name,email,first_name,last_name,gender,link,locale,timezone`, (err, me) => {
        done(err, me);
      });
    },
    getMyFriends: (done) => {
      graph.get(`${req.user.facebook}/friends`, (err, friends) => {
        done(err, friends.data);
      });
    }
  },
  (err, results) => {
    if (err) {
      return next(err);
    }
    res.render('api/facebook', {
      title: 'Facebook API',
      me: results.getMe,
      friends: results.getMyFriends
    });
  });
};

/**
 * GET /api/scraping
 * Web scraping example using Cheerio library.
 */
exports.getScraping = (req, res, next) => {
  request.get('https://news.ycombinator.com/', (err, request, body) => {
    const $ = cheerio.load(body);
    const links = [];
    $('.title a[href^="http"], a[href^="https"]').each(() => {
      links.push($(this));
    });
    res.render('api/scraping', {
      title: 'Web Scraping',
      links
    });
  });
};

/**
 * GET /api/github
 * GitHub API Example.
 */
<<<<<<< HEAD
exports.getGithub = function(req, res, next) {
  Github = require('github-api');

  var token = _.find(req.user.tokens, { kind: 'github' });
  var github = new Github({ token: token.accessToken });
  var repo = github.getRepo('sahat', 'requirejs-library');
  repo.getDetails(function(err, repo) {
=======
exports.getGithub = (req, res, next) => {
  const token = _.find(req.user.tokens, { kind: 'github' });
  const github = new Github({ token: token.accessToken });
  const repo = github.getRepo('sahat', 'requirejs-library');
  repo.show((err, repo) => {
>>>>>>> a2c7cccb
    if (err) {
      return next(err);
    }
    res.render('api/github', {
      title: 'GitHub API',
      repo,
    });
  });
};

/**
 * GET /api/aviary
 * Aviary image processing example.
 */
exports.getAviary = (req, res) => {
  res.render('api/aviary', {
    title: 'Aviary API'
  });
};

/**
 * GET /api/nyt
 * New York Times API example.
 */
exports.getNewYorkTimes = (req, res, next) => {
  const query = {
    'list-name': 'young-adult',
    'api-key': process.env.NYT_KEY
  };

  request.get({ url: 'http://api.nytimes.com/svc/books/v2/lists', qs: query }, (err, request, body) => {
    if (request.statusCode === 403) {
      return next(new Error('Invalid New York Times API Key'));
    }
    const bestsellers = JSON.parse(body);
    res.render('api/nyt', {
      title: 'New York Times API',
      books: bestsellers.results
    });
  });
};

/**
 * GET /api/lastfm
 * Last.fm API example.
 */
exports.getLastfm = (req, res, next) => {
  const lastfm = new LastFmNode({
    api_key: process.env.LASTFM_KEY,
    secret: process.env.LASTFM_SECRET
  });

  async.parallel({
    artistInfo: (done) => {
      lastfm.request('artist.getInfo', {
        artist: 'The Pierces',
        handlers: {
          success: (data) => {
            done(null, data);
          },
          error: (err) => {
            done(err);
          }
        }
      });
    },
    artistTopTracks: (done) => {
      lastfm.request('artist.getTopTracks', {
        artist: 'The Pierces',
        handlers: {
          success: (data) => {
            const tracks = [];
            _.each(data.toptracks.track, (track) => {
              tracks.push(track);
            });
            done(null, tracks.slice(0, 10));
          },
          error: (err) => {
            done(err);
          }
        }
      });
    },
    artistTopAlbums: (done) => {
      lastfm.request('artist.getTopAlbums', {
        artist: 'The Pierces',
        handlers: {
          success: (data) => {
            const albums = [];
            _.each(data.topalbums.album, (album) => {
              albums.push(album.image.slice(-1)[0]['#text']);
            });
            done(null, albums.slice(0, 4));
          },
          error: (err) => {
            done(err);
          }
        }
      });
    }
  },
  (err, results) => {
    if (err) {
      return next(err.message);
    }
    const artist = {
      name: results.artistInfo.artist.name,
      image: results.artistInfo.artist.image.slice(-1)[0]['#text'],
      tags: results.artistInfo.artist.tags.tag,
      bio: results.artistInfo.artist.bio.summary,
      stats: results.artistInfo.artist.stats,
      similar: results.artistInfo.artist.similar.artist,
      topAlbums: results.artistTopAlbums,
      topTracks: results.artistTopTracks
    };
    res.render('api/lastfm', {
      title: 'Last.fm API',
      artist
    });
  });
};

/**
 * GET /api/twitter
 * Twiter API example.
 */
exports.getTwitter = (req, res, next) => {
  const token = _.find(req.user.tokens, { kind: 'twitter' });
  const T = new Twit({
    consumer_key: process.env.TWITTER_KEY,
    consumer_secret: process.env.TWITTER_SECRET,
    access_token: token.accessToken,
    access_token_secret: token.tokenSecret
  });
  T.get('search/tweets', { q: 'nodejs since:2013-01-01', geocode: '40.71448,-74.00598,5mi', count: 10 }, (err, reply) => {
    if (err) {
      return next(err);
    }
    res.render('api/twitter', {
      title: 'Twitter API',
      tweets: reply.statuses
    });
  });
};

/**
 * POST /api/twitter
 * Post a tweet.
 */
exports.postTwitter = (req, res, next) => {
  req.assert('tweet', 'Tweet cannot be empty.').notEmpty();

  const errors = req.validationErrors();

  if (errors) {
    req.flash('errors', errors);
    return res.redirect('/api/twitter');
  }

  const token = _.find(req.user.tokens, { kind: 'twitter' });
  const T = new Twit({
    consumer_key: process.env.TWITTER_KEY,
    consumer_secret: process.env.TWITTER_SECRET,
    access_token: token.accessToken,
    access_token_secret: token.tokenSecret
  });
  T.post('statuses/update', { status: req.body.tweet }, (err, data, response) => {
    if (err) {
      return next(err);
    }
    req.flash('success', { msg: 'Tweet has been posted.' });
    res.redirect('/api/twitter');
  });
};

/**
 * GET /api/steam
 * Steam API example.
 */
exports.getSteam = (req, res, next) => {
  const steamId = '76561197982488301';
  const params = { l: 'english', steamid: steamId, key: process.env.STEAM_KEY };

<<<<<<< HEAD
  var steamId = '76561197982488301';
  var params = { l: 'english', steamid: steamId, key: process.env.STEAM_KEY };

=======
>>>>>>> a2c7cccb
  async.parallel({
    playerAchievements: (done) => {
      params.appid = '49520';
      request.get({ url: 'http://api.steampowered.com/ISteamUserStats/GetPlayerAchievements/v0001/', qs: params, json: true }, (err, request, body) => {
        if (request.statusCode === 401) {
          return done(new Error('Invalid Steam API Key'));
        }
        done(err, body);
      });
    },
    playerSummaries: (done) => {
      params.steamids = steamId;
      request.get({ url: 'http://api.steampowered.com/ISteamUser/GetPlayerSummaries/v0002/', qs: params, json: true }, (err, request, body) => {
        if (request.statusCode === 401) {
          return done(new Error('Missing or Invalid Steam API Key'));
        }
        done(err, body);
      });
    },
    ownedGames: (done) => {
      params.include_appinfo = 1;
      params.include_played_free_games = 1;
      request.get({ url: 'http://api.steampowered.com/IPlayerService/GetOwnedGames/v0001/', qs: params, json: true }, (err, request, body) => {
        if (request.statusCode === 401) {
          return done(new Error('Missing or Invalid Steam API Key'));
        }
        done(err, body);
      });
    }
  },
  (err, results) => {
    if (err) {
      return next(err);
    }
    res.render('api/steam', {
      title: 'Steam Web API',
      ownedGames: results.ownedGames.response.games,
      playerAchievemments: results.playerAchievements.playerstats,
      playerSummary: results.playerSummaries.response.players[0]
    });
  });
};

/**
 * GET /api/stripe
 * Stripe API example.
 */
exports.getStripe = (req, res) => {
  res.render('api/stripe', {
    title: 'Stripe API',
    publishableKey: process.env.STRIPE_PKEY
  });
};

/**
 * POST /api/stripe
 * Make a payment.
 */
exports.postStripe = (req, res, next) => {
  const stripeToken = req.body.stripeToken;
  const stripeEmail = req.body.stripeEmail;
  stripe.charges.create({
    amount: 395,
    currency: 'usd',
    source: stripeToken,
    description: stripeEmail
  }, (err, charge) => {
    if (err && err.type === 'StripeCardError') {
      req.flash('errors', { msg: 'Your card has been declined.' });
      return res.redirect('/api/stripe');
    }
    req.flash('success', { msg: 'Your card has been charged successfully.' });
    res.redirect('/api/stripe');
  });
};

/**
 * GET /api/twilio
 * Twilio API example.
 */
exports.getTwilio = (req, res) => {
  res.render('api/twilio', {
    title: 'Twilio API'
  });
};

/**
 * POST /api/twilio
 * Send a text message using Twilio.
 */
exports.postTwilio = (req, res, next) => {
  req.assert('number', 'Phone number is required.').notEmpty();
  req.assert('message', 'Message cannot be blank.').notEmpty();

  const errors = req.validationErrors();

  if (errors) {
    req.flash('errors', errors);
    return res.redirect('/api/twilio');
  }

  const message = {
    to: req.body.number,
    from: '+13472235148',
    body: req.body.message
  };
  twilio.sendMessage(message, (err, responseData) => {
    if (err) {
      return next(err.message);
    }
    req.flash('success', { msg: `Text sent to ${responseData.to}.` });
    res.redirect('/api/twilio');
  });
};

/**
 * GET /api/clockwork
 * Clockwork SMS API example.
 */
exports.getClockwork = (req, res) => {
  res.render('api/clockwork', {
    title: 'Clockwork SMS API'
  });
};

/**
 * POST /api/clockwork
 * Send a text message using Clockwork SMS
 */
exports.postClockwork = (req, res, next) => {
  const message = {
    To: req.body.telephone,
    From: 'Hackathon',
    Content: 'Hello from the Hackathon Starter'
  };
  clockwork.sendSms(message, (err, responseData) => {
    if (err) {
      return next(err.errDesc);
    }
    req.flash('success', { msg: `Text sent to ${responseData.responses[0].to}` });
    res.redirect('/api/clockwork');
  });
};

/**
 * GET /api/venmo
 * Venmo API example.
 */
exports.getVenmo = (req, res, next) => {
  const token = _.find(req.user.tokens, { kind: 'venmo' });
  const query = { access_token: token.accessToken };

  async.parallel({
    getProfile: (done) => {
      request.get({ url: 'https://api.venmo.com/v1/me', qs: query, json: true }, (err, request, body) => {
        done(err, body);
      });
    },
    getRecentPayments: (done) => {
      request.get({ url: 'https://api.venmo.com/v1/payments', qs: query, json: true }, (err, request, body) => {
        done(err, body);
      });
    }
  },
  (err, results) => {
    if (err) {
      return next(err);
    }
    res.render('api/venmo', {
      title: 'Venmo API',
      profile: results.getProfile.data,
      recentPayments: results.getRecentPayments.data
    });
  });
};

/**
 * POST /api/venmo
 * Send money.
 */
exports.postVenmo = (req, res, next) => {
  req.assert('user', 'Phone, Email or Venmo User ID cannot be blank').notEmpty();
  req.assert('note', 'Please enter a message to accompany the payment').notEmpty();
  req.assert('amount', 'The amount you want to pay cannot be blank').notEmpty();

  const errors = req.validationErrors();

  if (errors) {
    req.flash('errors', errors);
    return res.redirect('/api/venmo');
  }

  const token = _.find(req.user.tokens, { kind: 'venmo' });
  const formData = {
    access_token: token.accessToken,
    note: req.body.note,
    amount: req.body.amount
  };
  if (validator.isEmail(req.body.user)) {
    formData.email = req.body.user;
  } else if (validator.isNumeric(req.body.user) && validator.isLength(req.body.user, 10, 11)) {
    formData.phone = req.body.user;
  } else {
    formData.user_id = req.body.user;
  }
  request.post('https://api.venmo.com/v1/payments', { form: formData }, (err, request, body) => {
    if (err) {
      return next(err);
    }
    if (request.statusCode !== 200) {
      req.flash('errors', { msg: JSON.parse(body).error.message });
      return res.redirect('/api/venmo');
    }
    req.flash('success', { msg: 'Venmo money transfer complete' });
    res.redirect('/api/venmo');
  });
};

/**
 * GET /api/linkedin
 * LinkedIn API example.
 */
exports.getLinkedin = (req, res, next) => {
  const token = _.find(req.user.tokens, { kind: 'linkedin' });
  const linkedin = Linkedin.init(token.accessToken);
  linkedin.people.me((err, $in) => {
    if (err) {
      return next(err);
    }
    res.render('api/linkedin', {
      title: 'LinkedIn API',
      profile: $in
    });
  });
};

/**
 * GET /api/instagram
 * Instagram API example.
 */
exports.getInstagram = (req, res, next) => {
  const token = _.find(req.user.tokens, { kind: 'instagram' });
  ig.use({ client_id: process.env.INSTAGRAM_ID, client_secret: process.env.INSTAGRAM_SECRET });
  ig.use({ access_token: token.accessToken });
  async.parallel({
    searchByUsername: (done) => {
      ig.user_search('richellemead', (err, users, limit) => {
        done(err, users);
      });
    },
    searchByUserId: (done) => {
      ig.user('175948269', (err, user) => {
        done(err, user);
      });
    },
    popularImages: (done) => {
      ig.media_popular((err, medias) => {
        done(err, medias);
      });
    },
    myRecentMedia: (done) => {
      ig.user_self_media_recent((err, medias, pagination, limit) => {
        done(err, medias);
      });
    }
  }, (err, results) => {
    if (err) {
      return next(err);
    }
    res.render('api/instagram', {
      title: 'Instagram API',
      usernames: results.searchByUsername,
      userById: results.searchByUserId,
      popularImages: results.popularImages,
      myRecentMedia: results.myRecentMedia
    });
  });
};

/**
 * GET /api/yahoo
 * Yahoo API example.
 */
exports.getYahoo = (req, res) => {
  async.parallel([
    function getFinanceStocks(done) {
      Y.YQL('SELECT * FROM yahoo.finance.quote WHERE symbol in ("YHOO", "TSLA", "GOOG", "MSFT")', (response) => {
        const quotes = response.query.results.quote;
        done(null, quotes);
      });
    },
    function getWeatherReport(done) {
<<<<<<< HEAD
      Y.YQL('SELECT * FROM weather.forecast WHERE woeid in (SELECT woeid FROM geo.places(1) WHERE text="nome, ak")', function(response) {
        var location = response.query.results.channel.location;
        var condition = response.query.results.channel.item.condition;
        done(null, { location: location, condition: condition });
=======
      Y.YQL('SELECT * FROM weather.forecast WHERE (location = 10007)', (response) => {
        const location = response.query.results.channel.location;
        const condition = response.query.results.channel.item.condition;
        done(null, { location, condition });
>>>>>>> a2c7cccb
      });
    }
  ], (err, results) => {
    const quotes = results[0];
    const weather = results[1];

    res.render('api/yahoo', {
      title: 'Yahoo API',
      quotes,
      location: weather.location,
      condition: weather.condition
    });
  });
};

/**
 * GET /api/paypal
 * PayPal SDK example.
 */
exports.getPayPal = (req, res, next) => {
  paypal.configure({
    mode: 'sandbox',
    client_id: process.env.PAYPAL_ID,
    client_secret: process.env.PAYPAL_SECRET
  });

  const paymentDetails = {
    intent: 'sale',
    payer: {
      payment_method: 'paypal'
    },
    redirect_urls: {
      return_url: process.env.PAYPAL_RETURN_URL,
      cancel_url: process.env.PAYPAL_CANCEL_URL
    },
    transactions: [{
      description: 'Hackathon Starter',
      amount: {
        currency: 'USD',
        total: '1.99'
      }
    }]
  };

  paypal.payment.create(paymentDetails, (err, payment) => {
    if (err) {
      return next(err);
    }
    req.session.paymentId = payment.id;
    const links = payment.links;
    for (let i = 0; i < links.length; i++) {
      if (links[i].rel === 'approval_url') {
        res.render('api/paypal', {
          approvalUrl: links[i].href
        });
      }
    }
  });
};

/**
 * GET /api/paypal/success
 * PayPal SDK example.
 */
exports.getPayPalSuccess = (req, res) => {
  const paymentId = req.session.paymentId;
  const paymentDetails = { payer_id: req.query.PayerID };
  paypal.payment.execute(paymentId, paymentDetails, (err) => {
    if (err) {
      res.render('api/paypal', {
        result: true,
        success: false
      });
    } else {
      res.render('api/paypal', {
        result: true,
        success: true
      });
    }
  });
};

/**
 * GET /api/paypal/cancel
 * PayPal SDK example.
 */
exports.getPayPalCancel = (req, res) => {
  req.session.paymentId = null;
  res.render('api/paypal', {
    result: true,
    canceled: true
  });
};

/**
 * GET /api/lob
 * Lob API example.
 */
exports.getLob = (req, res, next) => {
  lob.routes.list({
    zip_codes: ['10007']
  }, (err, routes) => {
    if (err) {
      return next(err);
    }
    res.render('api/lob', {
      title: 'Lob API',
      routes: routes.data[0].routes
    });
  });
};

/**
 * GET /api/bitgo
 * BitGo wallet example
 */
exports.getBitGo = (req, res, next) => {
  const bitgo = new BitGo.BitGo({ env: 'test', accessToken: process.env.BITGO_ACCESS_TOKEN });
  const walletId = req.session.walletId;

  const renderWalletInfo = (walletId) => {
    bitgo.wallets().get({ id: walletId }, (err, walletResponse) => {
      walletResponse.createAddress({}, (err, addressResponse) => {
        walletResponse.transactions({}, (err, transactionsResponse) => {
          res.render('api/bitgo', {
            title: 'BitGo API',
            wallet: walletResponse.wallet,
            address: addressResponse.address,
            transactions: transactionsResponse.transactions
          });
        });
      });
    });
  };

  if (walletId) {
    renderWalletInfo(walletId);
  } else {
    bitgo.wallets().createWalletWithKeychains({
      passphrase: req.sessionID, // change this!
      label: `wallet for session ${req.sessionID}`,
      backupXpub: 'xpub6AHA9hZDN11k2ijHMeS5QqHx2KP9aMBRhTDqANMnwVtdyw2TDYRmF8PjpvwUFcL1Et8Hj59S3gTSMcUQ5gAqTz3Wd8EsMTmF3DChhqPQBnU'
    }, (err, res) => {
      req.session.walletId = res.wallet.wallet.id;
      renderWalletInfo(req.session.walletId);
    }
    );
  }
};

/**
 * POST /api/bitgo
 * BitGo send coins example
 */
exports.postBitGo = (req, res, next) => {
  const bitgo = new BitGo.BitGo({ env: 'test', accessToken: process.env.BITGO_ACCESS_TOKEN });
  const walletId = req.session.walletId;

  try {
    bitgo.wallets().get({ id: walletId }, (err, wallet) => {
      wallet.sendCoins({
        address: req.body.address,
        amount: parseInt(req.body.amount, 10),
        walletPassphrase: req.sessionID
      }, (err, result) => {
        if (err) {
          req.flash('errors', { msg: err.message });
          return res.redirect('/api/bitgo');
        }
        req.flash('info', { msg: `txid: ${result.hash}, hex: ${result.tx}` });
        return res.redirect('/api/bitgo');
      });
    });
  } catch (err) {
    req.flash('errors', { msg: err.message });
    return res.redirect('/api/bitgo');
  }
};

exports.getFileUpload = (req, res, next) => {
  res.render('api/upload', {
    title: 'File Upload'
  });
};

exports.postFileUpload = (req, res, next) => {
  req.flash('success', { msg: 'File was uploaded successfully.' });
  res.redirect('/api/upload');
};

/**
 * GET /api/pinterest
 * Pinterest API example.
 */
exports.getPinterest = (req, res, next) => {
  const token = _.find(req.user.tokens, { kind: 'pinterest' });
  request.get({ url: 'https://api.pinterest.com/v1/me/boards/', qs: { access_token: token.accessToken }, json: true }, (err, request, body) => {
    if (err) {
      return next(err);
    }

    res.render('api/pinterest', {
      title: 'Pinterest API',
      boards: body.data
    });
  });
};

/**
 * POST /api/pinterest
 * Create a pin.
 */
exports.postPinterest = (req, res, next) => {
  req.assert('board', 'Board is required.').notEmpty();
  req.assert('note', 'Note cannot be blank.').notEmpty();
  req.assert('image_url', 'Image URL cannot be blank.').notEmpty();

  const errors = req.validationErrors();

  if (errors) {
    req.flash('errors', errors);
    return res.redirect('/api/pinterest');
  }

  const token = _.find(req.user.tokens, { kind: 'pinterest' });
  const formData = {
    board: req.body.board,
    note: req.body.note,
    link: req.body.link,
    image_url: req.body.image_url
  };
  request.post('https://api.pinterest.com/v1/pins/', { qs: { access_token: token.accessToken }, form: formData }, (err, request, body) => {
    if (err) {
      return next(err);
    }
    if (request.statusCode !== 201) {
      req.flash('errors', { msg: JSON.parse(body).message });
      return res.redirect('/api/pinterest');
    }
    req.flash('success', { msg: 'Pin created' });
    res.redirect('/api/pinterest');
  });
};<|MERGE_RESOLUTION|>--- conflicted
+++ resolved
@@ -153,21 +153,11 @@
  * GET /api/github
  * GitHub API Example.
  */
-<<<<<<< HEAD
-exports.getGithub = function(req, res, next) {
-  Github = require('github-api');
-
-  var token = _.find(req.user.tokens, { kind: 'github' });
-  var github = new Github({ token: token.accessToken });
-  var repo = github.getRepo('sahat', 'requirejs-library');
-  repo.getDetails(function(err, repo) {
-=======
 exports.getGithub = (req, res, next) => {
   const token = _.find(req.user.tokens, { kind: 'github' });
   const github = new Github({ token: token.accessToken });
-  const repo = github.getRepo('sahat', 'requirejs-library');
-  repo.show((err, repo) => {
->>>>>>> a2c7cccb
+  const repo = github.getRepo('sahat', 'satellizer');
+  repo.getDetails((err, repo) => {
     if (err) {
       return next(err);
     }
@@ -317,7 +307,7 @@
  * POST /api/twitter
  * Post a tweet.
  */
-exports.postTwitter = (req, res, next) => {
+exports.postTwitter = function(req, res, next) {
   req.assert('tweet', 'Tweet cannot be empty.').notEmpty();
 
   const errors = req.validationErrors();
@@ -351,12 +341,6 @@
   const steamId = '76561197982488301';
   const params = { l: 'english', steamid: steamId, key: process.env.STEAM_KEY };
 
-<<<<<<< HEAD
-  var steamId = '76561197982488301';
-  var params = { l: 'english', steamid: steamId, key: process.env.STEAM_KEY };
-
-=======
->>>>>>> a2c7cccb
   async.parallel({
     playerAchievements: (done) => {
       params.appid = '49520';
@@ -649,17 +633,10 @@
       });
     },
     function getWeatherReport(done) {
-<<<<<<< HEAD
-      Y.YQL('SELECT * FROM weather.forecast WHERE woeid in (SELECT woeid FROM geo.places(1) WHERE text="nome, ak")', function(response) {
-        var location = response.query.results.channel.location;
-        var condition = response.query.results.channel.item.condition;
-        done(null, { location: location, condition: condition });
-=======
-      Y.YQL('SELECT * FROM weather.forecast WHERE (location = 10007)', (response) => {
+      Y.YQL('SELECT * FROM weather.forecast WHERE woeid in (SELECT woeid FROM geo.places(1) WHERE text="nome, ak")', (response) => {
         const location = response.query.results.channel.location;
         const condition = response.query.results.channel.item.condition;
         done(null, { location, condition });
->>>>>>> a2c7cccb
       });
     }
   ], (err, results) => {
